--- conflicted
+++ resolved
@@ -130,11 +130,8 @@
 data.forEach((value, index) => {
   const bar = document.createElement('div');
   const height = (value / maxVal) * 150;
-<<<<<<< HEAD
   bar.className = \`w-10 h-[\${height}] bg-gradient-to-t from-purple-400 to-purple-600 rounded-t-md relative transition-all duration-300 ease-in-out\`;
-=======
   bar.className = \`w-10 h-\${height} bg-gradient-to-t from-purple-400 to-purple-600 rounded-t-md relative transition-all duration-300 ease-in-out\`;
->>>>>>> fc4eaae6
   
   // Add value label
   const label = document.createElement('span');
