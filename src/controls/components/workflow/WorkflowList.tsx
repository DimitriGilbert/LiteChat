import React, { useState, useEffect } from 'react';
import { Button } from '@/components/ui/button';
import { Card, CardContent, CardDescription, CardHeader, CardTitle } from '@/components/ui/card';
import { Badge } from '@/components/ui/badge';
import { Trash2, Edit, Plus, Copy, Play } from 'lucide-react';
import { ActionTooltipButton } from '@/components/LiteChat/common/ActionTooltipButton';
import type { WorkflowTemplate } from '@/types/litechat/workflow';
import type { WorkflowControlModule } from '@/controls/modules/WorkflowControlModule';
import { PersistenceService } from '@/services/persistence.service';
import { toast } from 'sonner';
import { nanoid } from 'nanoid';
import { WorkflowShortcutToggle } from './WorkflowShortcutToggle';

interface WorkflowListProps {
    module: WorkflowControlModule;
    onEditWorkflow: (workflow: WorkflowTemplate) => void;
    onCreateNew: () => void;
    onWorkflowsChanged?: () => void;
    onWorkflowRun?: () => void;
}

export const WorkflowList: React.FC<WorkflowListProps> = ({ 
    module, 
    onEditWorkflow, 
    onCreateNew,
    onWorkflowsChanged,
    onWorkflowRun
}) => {
    const [workflows, setWorkflows] = useState<WorkflowTemplate[]>([]);
    const [isLoading, setIsLoading] = useState(true);

    useEffect(() => {
        loadWorkflows();
    }, []);

    const loadWorkflows = async () => {
        try {
            setIsLoading(true);
            const savedWorkflows = await PersistenceService.loadWorkflows();
            setWorkflows(savedWorkflows);
        } catch (error) {
            console.error("Failed to load workflows:", error);
            toast.error("Failed to load workflows");
        } finally {
            setIsLoading(false);
        }
    };

    const handleDeleteWorkflow = async (workflowId: string, workflowName: string) => {
        if (!confirm(`Are you sure you want to delete the workflow "${workflowName}"?`)) {
            return;
        }

        try {
            await PersistenceService.deleteWorkflow(workflowId);
            setWorkflows(prev => prev.filter(w => w.id !== workflowId));
            await module.refreshWorkflows();
            onWorkflowsChanged?.();
            toast.success(`Deleted workflow "${workflowName}"`);
        } catch (error) {
            console.error("Failed to delete workflow:", error);
            toast.error("Failed to delete workflow");
        }
    };

    const handleDuplicateWorkflow = async (workflow: WorkflowTemplate) => {
        try {
            const duplicatedWorkflow: WorkflowTemplate = {
                ...workflow,
                id: nanoid(),
                name: `${workflow.name} (Copy)`,
                createdAt: new Date().toISOString(),
                updatedAt: new Date().toISOString(),
            };

            await PersistenceService.saveWorkflow(duplicatedWorkflow);
            setWorkflows(prev => [...prev, duplicatedWorkflow]);
            await module.refreshWorkflows();
            onWorkflowsChanged?.();
            toast.success(`Duplicated workflow "${workflow.name}"`);
        } catch (error) {
            console.error("Failed to duplicate workflow:", error);
            toast.error("Failed to duplicate workflow");
        }
    };

    const checkIfWorkflowNeedsInput = (workflow: WorkflowTemplate): boolean => {
        // Check if trigger needs input
        if (workflow.triggerType === 'custom' && !workflow.triggerPrompt) {
            return true; // Custom trigger without prompt
        }
        
        if (workflow.triggerType === 'template' && workflow.triggerRef) {
            // Check if template has variables that need values
            const template = module.getPromptTemplates().find(t => t.id === workflow.triggerRef);
            if (template && template.variables && template.variables.length > 0) {
                // Check if templateVariables has all required values
                const hasAllValues = template.variables.every(variable => {
                    const value = workflow.templateVariables?.[variable.name];
                    return value !== undefined && value !== null && value !== '';
                });
                if (!hasAllValues) return true;
            }
        }
        
        // Workflow is ready to run
        return false;
    };

    const handleRunWorkflow = (workflow: WorkflowTemplate) => {
        const needsInput = checkIfWorkflowNeedsInput(workflow);
        
        if (needsInput) {
<<<<<<< HEAD
            // Open builder for configuration
            onEditWorkflow(workflow);
            toast.info(`Workflow "${workflow.name}" needs configuration`, {
                description: "Opening workflow builder to set up required inputs.",
                duration: 3000,
            });
        } else {
            // Use workflow's trigger prompt or fallback to simple default
            const triggerPrompt = workflow.triggerPrompt || "Execute workflow";
            module.startWorkflow(workflow, triggerPrompt);
=======
            // Open builder for configuration - it already has a run button
            onEditWorkflow(workflow);
        } else {
            // Run directly with sensible defaults
            const defaultPrompt = workflow.triggerPrompt || "Run workflow";
            module.startWorkflow(workflow, defaultPrompt);
>>>>>>> 7b14af42
            onWorkflowRun?.(); // Close dialog after starting workflow
            toast.success(`Workflow "${workflow.name}" started!`);
        }
    };

    if (isLoading) {
        return (
            <div className="flex items-center justify-center p-8">
                <div className="text-muted-foreground">Loading workflows...</div>
            </div>
        );
    }

    return (
        <div className="space-y-4 p-4">
            <div className="flex justify-between items-center">
                <div>
                    <h3 className="text-lg font-semibold">Saved Workflows</h3>
                    <p className="text-sm text-muted-foreground">
                        {workflows.length} workflow{workflows.length !== 1 ? 's' : ''} saved
                    </p>
                </div>
                <Button onClick={onCreateNew} className="flex items-center gap-2">
                    <Plus className="h-4 w-4" />
                    Create New Workflow
                </Button>
            </div>

            {workflows.length === 0 ? (
                <Card>
                    <CardContent className="flex flex-col items-center justify-center py-12">
                        <div className="text-center space-y-2">
                            <p className="text-muted-foreground">No workflows created yet</p>
                            <p className="text-sm text-muted-foreground">
                                Create your first workflow to automate sequences of AI interactions
                            </p>
                            <Button onClick={onCreateNew} className="mt-4">
                                <Plus className="h-4 w-4 mr-2" />
                                Create Your First Workflow
                            </Button>
                        </div>
                    </CardContent>
                </Card>
            ) : (
                <div className="grid gap-4 md:grid-cols-2 lg:grid-cols-3">
                    {workflows.map((workflow) => (
                        <Card key={workflow.id} className="flex flex-col">
                            <CardHeader className="pb-3">
                                <div className="flex items-start justify-between">
                                    <div className="space-y-1 flex-1 min-w-0">
                                        <CardTitle className="text-base truncate">
                                            {workflow.name}
                                        </CardTitle>
                                        <CardDescription className="text-xs line-clamp-2">
                                            {workflow.description}
                                        </CardDescription>
                                    </div>
                                </div>
                            </CardHeader>
                            <CardContent className="pt-0 flex-1 flex flex-col">
                                <div className="space-y-2 flex-1">
                                    <div className="flex items-center gap-2">
                                        <Badge variant="secondary" className="text-xs">
                                            {workflow.steps.length} step{workflow.steps.length !== 1 ? 's' : ''}
                                        </Badge>
                                        <span className="text-xs text-muted-foreground">
                                            Updated {new Date(workflow.updatedAt).toLocaleDateString()}
                                        </span>
                                    </div>
                                    
                                    {workflow.steps.length > 0 && (
                                        <div className="text-xs text-muted-foreground">
                                            Steps: {workflow.steps.map(s => s.name).join(', ')}
                                        </div>
                                    )}
                                    
                                    <div className="mt-2">
                                        <WorkflowShortcutToggle 
                                            workflow={workflow}
                                            onToggle={() => {
                                                // Refresh workflows to update UI
                                                loadWorkflows();
                                                onWorkflowsChanged?.();
                                            }}
                                        />
                                    </div>
                                </div>

                                <div className="flex items-center gap-1 mt-4 pt-2 border-t">
                                    <ActionTooltipButton
                                        tooltipText="Run Workflow"
                                        onClick={() => handleRunWorkflow(workflow)}
                                        icon={<Play />}
                                        className="h-8 w-8"
                                        variant="ghost"
                                    />
                                    <ActionTooltipButton
                                        tooltipText="Edit Workflow"
                                        onClick={() => onEditWorkflow(workflow)}
                                        icon={<Edit />}
                                        className="h-8 w-8"
                                        variant="ghost"
                                    />
                                    <ActionTooltipButton
                                        tooltipText="Duplicate Workflow"
                                        onClick={() => handleDuplicateWorkflow(workflow)}
                                        icon={<Copy />}
                                        className="h-8 w-8"
                                        variant="ghost"
                                    />
                                    <ActionTooltipButton
                                        tooltipText="Delete Workflow"
                                        onClick={() => handleDeleteWorkflow(workflow.id, workflow.name)}
                                        icon={<Trash2 />}
                                        className="h-8 w-8 text-destructive hover:text-destructive"
                                        variant="ghost"
                                    />
                                </div>
                            </CardContent>
                        </Card>
                    ))}
                </div>
            )}
        </div>
    );
}; <|MERGE_RESOLUTION|>--- conflicted
+++ resolved
@@ -111,25 +111,12 @@
         const needsInput = checkIfWorkflowNeedsInput(workflow);
         
         if (needsInput) {
-<<<<<<< HEAD
-            // Open builder for configuration
-            onEditWorkflow(workflow);
-            toast.info(`Workflow "${workflow.name}" needs configuration`, {
-                description: "Opening workflow builder to set up required inputs.",
-                duration: 3000,
-            });
-        } else {
-            // Use workflow's trigger prompt or fallback to simple default
-            const triggerPrompt = workflow.triggerPrompt || "Execute workflow";
-            module.startWorkflow(workflow, triggerPrompt);
-=======
             // Open builder for configuration - it already has a run button
             onEditWorkflow(workflow);
         } else {
             // Run directly with sensible defaults
             const defaultPrompt = workflow.triggerPrompt || "Run workflow";
             module.startWorkflow(workflow, defaultPrompt);
->>>>>>> 7b14af42
             onWorkflowRun?.(); // Close dialog after starting workflow
             toast.success(`Workflow "${workflow.name}" started!`);
         }
