--- conflicted
+++ resolved
@@ -11,10 +11,7 @@
   PromptTurnObject,
   InputAreaRenderer,
   InputAreaRef,
-<<<<<<< HEAD
-  // ResolvedRuleContent,
-=======
->>>>>>> 1ee1e45d
+  ResolvedRuleContent,
 } from "@/types/litechat/prompt";
 import { nanoid } from "nanoid";
 import { emitter } from "@/lib/litechat/event-emitter";
@@ -26,10 +23,6 @@
 import { promptEvent } from "@/types/litechat/events/prompt.events";
 import type { SidebarItemType } from "@/types/litechat/chat";
 import { usePromptStateStore } from "@/store/prompt.store";
-<<<<<<< HEAD
-// import type { RulesControlModule } from "@/controls/modules/RulesControlModule"; 
-=======
->>>>>>> 1ee1e45d
 
 interface PromptWrapperProps {
   InputAreaRenderer: InputAreaRenderer;
